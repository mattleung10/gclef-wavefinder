import asyncio
import ctypes
import platform
import sys
import tkinter as tk
import traceback
from tkinter import ttk

from ..devices.Axis import Axis
from ..devices.GalilAdapter import GalilAdapter
from ..devices.MightexBufCmos import Camera
from ..devices.ZaberAdapter import ZaberAdapter
from ..functions.focus import Focuser
from ..functions.position import Positioner
from ..functions.writer import DataWriter
from ..gui.scrollable_frame import ScrollableContainer
from .camera_panel import CameraPanel
from .config import Configuration
from .function_panel import FunctionPanel
from .motion_panel import MotionPanel
from .utils import Cyclic, make_task


class App(tk.Tk):
    """Main graphical application"""

    def __init__(self, config_filename="config.toml"):
        """Main graphical application

        config_filename: filename of configuration
        """

        # For Windows, we need to set the DPI awareness so it looks right
        if "Windows".casefold() in platform.platform().casefold():
            ctypes.windll.shcore.SetProcessDpiAwareness(1)  # type: ignore

        super().__init__()

        # config
        self.config = Configuration(config_filename)

        # task variables
        self.loop = asyncio.get_event_loop()
        self.tasks: set[asyncio.Task] = set()
        self.cyclics: set[Cyclic] = set()

        # UI variables and setup
        self.title("G-CLEF Wavefinder")
        self.grid()
        self.configure(padx=10, pady=10)

        self.create_devices()
        self.make_functions()
        self.make_panels()
        self.create_tasks()
        self.run()

    def create_devices(self):
        """Create device handles"""

        # camera
        try:
            self.camera = Camera(
                run_mode=self.config.camera_run_mode,
                bits=self.config.camera_bits,
                freq_mode=self.config.camera_freq_mode,
                resolution=self.config.camera_resolution,
                bin_mode=self.config.camera_bin_mode,
                nBuffer=self.config.camera_nBuffer,
                exposure_time=self.config.camera_exposure_time,
                fps=self.config.camera_fps,
                gain=self.config.camera_gain,
            )
        except ValueError as e:
            print(e)
            self.camera = None

        # motion axes
        self.axes: dict[str, Axis] = {}
        self.zaber_adapter = ZaberAdapter(
            self.config.zaber_ports, self.config.zaber_axis_names
        )
        self.axes.update(self.zaber_adapter.axes)
        self.galil_adapter = GalilAdapter(
            self.config.galil_address,
            self.config.galil_axis_names,
            self.config.galil_acceleration,
            self.config.galil_deceleration,
            self.config.galil_move_speed,
            self.config.galil_home_speed,
            self.config.galil_encoder_counts_per_degree,
            self.config.galil_drive_counts_per_degree,
        )
        self.axes.update(self.galil_adapter.axes)

        # set motion limits
        for axis_name, limits in self.config.motion_limits.items():
            axis = self.axes.get(axis_name, None)
            if axis:
                make_task(
                    axis.set_limits(low_limit=limits["min"], high_limit=limits["max"]),
                    self.tasks,
                )

        # add devices to cyclic tasks
        # NOTE self.camera may be None if camera is not found, so only add it if not None
        if self.camera:
            self.cyclics.add(self.camera)
        self.cyclics.update([self.zaber_adapter, self.galil_adapter])

    def make_functions(self):
        """Make function units"""

        x_axis = self.axes.get(self.config.camera_x_axis, None)
        y_axis = self.axes.get(self.config.camera_y_axis, None)
        z_axis = self.axes.get(self.config.focus_axis, None)

        self.positioner = Positioner(
            self.config, self.camera, x_axis, y_axis, px_size=self.config.pixel_size
        )
        self.focuser = Focuser(
            self.config,
            self.camera,
            z_axis,
            self.config.focus_points_per_pass,
            self.config.focus_frames_per_point,
            self.config.focus_minimum_move,
        )
        self.writer = DataWriter(
            self.config, self.camera, self.axes, self.positioner, self.focuser
        )

    def make_panels(self):
        """Make UI panels"""
<<<<<<< HEAD

        scrollable = ScrollableContainer(self)

        # make scrollable frame expand with window
        self.rowconfigure(0, weight=1)
        self.columnconfigure(0, weight=1)
        scrollable.grid(row=0, column=0, sticky=tk.NSEW)

        self.camera_panel = CameraPanel(scrollable.frame, self.camera, self.writer)
=======
        self.camera_panel = CameraPanel(self, self.config, self.camera, self.writer)
>>>>>>> 9c09b382
        # internal frames of camera panel manage their own grid

        self.motion_panel = MotionPanel(scrollable.frame, self.axes)
        self.motion_panel.grid(column=0, row=1, sticky=tk.NSEW)

<<<<<<< HEAD
        self.function_panel = FunctionPanel(scrollable.frame, focuser=self.focuser, positioner=self.positioner)
        self.function_panel.grid(column=1, row=1, sticky=tk.NSEW)

        # pad all panels
        for f in scrollable.frame.winfo_children():
            f.configure(padding="3 3 12 12") # type: ignore
=======
        self.function_panel = FunctionPanel(
            self, focuser=self.focuser, positioner=self.positioner
        )
        self.function_panel.grid(column=1, row=1, sticky=tk.NSEW)

        # pad all panels
        for f in self.winfo_children():
            f.configure(padding="3 3 12 12")  # type: ignore
>>>>>>> 9c09b382
            f.grid_configure(padx=3, pady=(10, 0))

        # add panels to cyclic tasks
        self.cyclics.update([self.camera_panel, self.motion_panel, self.function_panel])

    def create_tasks(self):
        """Start cyclic update loops

        These will run forever.
        """
        make_task(self.update_loop(self.config.interval), self.tasks, self.loop)
        for u in self.cyclics:
            make_task(u.update_loop(self.config.interval), self.tasks, self.loop)

    def run(self):
        """Run the loop"""
        print("--- Starting Application ---")
        self.protocol("WM_DELETE_WINDOW", self.close)  # bind close
        try:
            self.loop.run_forever()
        except KeyboardInterrupt:
            self.close()
            traceback.print_exc(file=sys.stdout)

    async def update_loop(self, interval):
        """Update self in a loop"""
        while True:
            self.update()
            await asyncio.sleep(interval)

    def close(self):
        """Close application"""
        for u in self.cyclics:
            u.close()
        for task in self.tasks:
            task.cancel()
        self.loop.stop()
        self.destroy()<|MERGE_RESOLUTION|>--- conflicted
+++ resolved
@@ -132,7 +132,6 @@
 
     def make_panels(self):
         """Make UI panels"""
-<<<<<<< HEAD
 
         scrollable = ScrollableContainer(self)
 
@@ -141,32 +140,20 @@
         self.columnconfigure(0, weight=1)
         scrollable.grid(row=0, column=0, sticky=tk.NSEW)
 
-        self.camera_panel = CameraPanel(scrollable.frame, self.camera, self.writer)
-=======
-        self.camera_panel = CameraPanel(self, self.config, self.camera, self.writer)
->>>>>>> 9c09b382
+        self.camera_panel = CameraPanel(scrollable.frame, self.config, self.camera, self.writer)
         # internal frames of camera panel manage their own grid
 
         self.motion_panel = MotionPanel(scrollable.frame, self.axes)
         self.motion_panel.grid(column=0, row=1, sticky=tk.NSEW)
 
-<<<<<<< HEAD
-        self.function_panel = FunctionPanel(scrollable.frame, focuser=self.focuser, positioner=self.positioner)
+        self.function_panel = FunctionPanel(
+            scrollable.frame, focuser=self.focuser, positioner=self.positioner
+        )
         self.function_panel.grid(column=1, row=1, sticky=tk.NSEW)
 
         # pad all panels
         for f in scrollable.frame.winfo_children():
-            f.configure(padding="3 3 12 12") # type: ignore
-=======
-        self.function_panel = FunctionPanel(
-            self, focuser=self.focuser, positioner=self.positioner
-        )
-        self.function_panel.grid(column=1, row=1, sticky=tk.NSEW)
-
-        # pad all panels
-        for f in self.winfo_children():
             f.configure(padding="3 3 12 12")  # type: ignore
->>>>>>> 9c09b382
             f.grid_configure(padx=3, pady=(10, 0))
 
         # add panels to cyclic tasks
